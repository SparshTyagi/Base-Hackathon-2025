# See https://help.github.com/articles/ignoring-files/ for more about ignoring files.

# dependencies
/node_modules
/.pnp
.pnp.*
.yarn/*
!.yarn/patches
!.yarn/plugins
!.yarn/releases
!.yarn/versions

# testing
/coverage

# next.js
/.next/
/out/

# production
/build

# misc
.DS_Store
*.pem

# debug
npm-debug.log*
yarn-debug.log*
yarn-error.log*
.pnpm-debug.log*

# env files (can opt-in for committing if needed)
<<<<<<< HEAD
.env*
=======
.env
>>>>>>> 8a3549bf

# vercel
.vercel

# typescript
*.tsbuildinfo
<<<<<<< HEAD
next-env.d.ts
=======
next-env.d.ts

violations.db
__pycache__
>>>>>>> 8a3549bf
<|MERGE_RESOLUTION|>--- conflicted
+++ resolved
@@ -31,22 +31,14 @@
 .pnpm-debug.log*
 
 # env files (can opt-in for committing if needed)
-<<<<<<< HEAD
-.env*
-=======
 .env
->>>>>>> 8a3549bf
 
 # vercel
 .vercel
 
 # typescript
 *.tsbuildinfo
-<<<<<<< HEAD
-next-env.d.ts
-=======
 next-env.d.ts
 
 violations.db
-__pycache__
->>>>>>> 8a3549bf
+__pycache__