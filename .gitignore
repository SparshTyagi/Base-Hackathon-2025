--- conflicted
+++ resolved
@@ -22,10 +22,6 @@
 yarn-debug.log*
 yarn-error.log*
 
-<<<<<<< HEAD
-# env files (can opt-in for committing if needed)
-.env
-=======
 # Runtime data
 pids
 *.pid
@@ -103,22 +99,20 @@
 .Trashes
 ehthumbs.db
 Thumbs.db
->>>>>>> 9bebe268
 
 # Database files
 *.db
 *.sqlite
 *.sqlite3
 
-<<<<<<< HEAD
+# Test files
+test-results/
+coverage/
+
 # typescript
 *.tsbuildinfo
 next-env.d.ts
 
+# Python
 violations.db
-__pycache__
-=======
-# Test files
-test-results/
-coverage/
->>>>>>> 9bebe268
+__pycache__